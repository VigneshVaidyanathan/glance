--- conflicted
+++ resolved
@@ -43,13 +43,10 @@
 		return &TwitchGames{}, nil
 	case "twitch-channels":
 		return &TwitchChannels{}, nil
-<<<<<<< HEAD
 	case "lobsters":
 		return &Lobsters{}, nil
-=======
 	case "repository":
 		return &Repository{}, nil
->>>>>>> f8816ff2
 	default:
 		return nil, fmt.Errorf("unknown widget type: %s", widgetType)
 	}
